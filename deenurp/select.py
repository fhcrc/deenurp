"""
Select reference sequences for inclusion
"""
import collections
import csv
import functools
import itertools
import logging
import operator
import tempfile

from Bio import SeqIO
from Bio.Seq import Seq
from Bio.SeqRecord import SeqRecord

from . import search, uclust
from concurrent import futures

from . import util, wrap
from .config import DEFAULT_THREADS
from .util import as_fasta, tempdir
from .wrap import (cmalign, as_refpkg, redupfile_of_seqs,
                   rppr_min_adcl, guppy_redup, pplacer, esl_sfetch)

CLUSTER_THRESHOLD = 0.998

"""
Minimum proportion of total mass in a cluster
to require before including references
"""
MIN_CLUSTER_PROP = -1.0


def log_error(fn):
    """
    Log errors but still raise them
    """
    @functools.wraps(fn)
    def wrapper(*args, **kwargs):
        try:
            return fn(*args, **kwargs)
        except:
            logging.exception("ERROR in {}".format(fn.__name__))
            raise
    return wrapper


def seqrecord(name, residues, **annotations):
    """
    Takes a seqname and sequence plus annotations, constucts
    and return a Bio.SeqRecord.SeqRecord
    """
    sr = SeqRecord(Seq(residues), name)
    sr.annotations.update(annotations)
    return sr


def _cluster(sequences, threshold=CLUSTER_THRESHOLD):
    """
    Cluster ``sequences`` at ``threshold``, returning only the seeds.

    see CLUSTER_THRESHOLD
    """
    sequences = list(sequences)
    assert sequences
    with as_fasta(sequences) as fasta_name, \
            tempfile.NamedTemporaryFile(prefix='uc-') as ntf:
        uclust.cluster(fasta_name, ntf.name, pct_id=threshold, quiet=True)
        ntf.seek(0)
        r = list(uclust.cluster_seeds(fasta_name, ntf))

    logging.debug("Clustered %d to %d", len(sequences), len(r))
    return r


@log_error
def select_sequences_for_cluster(
        ref_seqs,
        query_seqs,
        cluster_name,
        cluster_weight,
        max_sample,
        max_weight,
        norm_sw,
        keep_leaves=5):
    """
    Given a set of reference sequences and query sequences, select
    keep_leaves appropriate references.
    """
    logging.info('Cluster %s: Max sample abundance: %.3f%% of %s, %d hits',
                 cluster_name, max_weight * 100, max_sample, len(query_seqs))

    # shrink ref_seqs by clustering first at 99.8% (CLUSTER_THRESHOLD)
    ref_seqs = _cluster(ref_seqs, threshold=CLUSTER_THRESHOLD)
    mean_weight = sum(norm_sw.values()) / len(norm_sw)
    for ref in ref_seqs:
        ref.annotations.update({'cluster_name': cluster_name,
                                'max_weight': max_weight,
                                'mean_weight': mean_weight})

    if len(ref_seqs) <= keep_leaves:
        return ref_seqs
    # else: find some more reps

    c = itertools.chain(ref_seqs, query_seqs)

    ref_ids = frozenset(i.id for i in ref_seqs)
    aligned = list(cmalign(c))
    with as_refpkg((i for i in aligned if i.id in ref_ids)) as rp, \
            as_fasta(aligned) as fasta, \
            tempdir(prefix='jplace') as placedir, \
            redupfile_of_seqs(query_seqs) as redup_path:

        jplace = pplacer(rp.path, fasta, out_dir=placedir(), threads=1)
        # Redup
        guppy_redup(jplace, redup_path, placedir('redup.jplace'))
        prune_leaves = set(
            rppr_min_adcl(placedir('redup.jplace'), keep_leaves))

    result = frozenset(i.id for i in ref_seqs) - prune_leaves
    assert len(result) == keep_leaves

    refs = [i for i in ref_seqs if i.id in result]
    return refs


@log_error
def select_sequences_for_whitelist_cluster(
        ref_seqs, cluster_name, keep_leaves=5):
    """
    Selects a subset of ``ref_seqs`` using ``rppr min_adcl_tree``
    """
    logging.info("Whitelisted cluster {}".format(cluster_name))

    # shrink ref_seqs by clustering first at 99.8% (CLUSTER_THRESHOLD)
    ref_seqs = _cluster(ref_seqs, threshold=CLUSTER_THRESHOLD)
    ref_ids = set(i.id for i in ref_seqs)
    for ref in ref_seqs:
        ref.annotations.update({'cluster_name': cluster_name,
                                'max_weight': None,
                                'mean_weight': None})

    if len(ref_seqs) <= keep_leaves:
        return ref_seqs

    aligned = list(cmalign(ref_seqs))
    with util.ntf(suffix='.tre') as tf:
        wrap.fasttree(aligned, tf, gtr=True)
        tf.close()
        prune = wrap.rppr_min_adcl_tree(tf.name, keep_leaves)
    return ref_ids - frozenset(prune)


def fetch_cluster_members(cluster_info_file, group_field):
    """
    """
    d = collections.defaultdict(list)
    with open(cluster_info_file) as fp:
        r = csv.DictReader(fp)
        for i in r:
            d[i[group_field]].append(i['seqname'])
    return dict(d)


def get_sample_weights(con, sequence_names):
    """
    Map from sample -> total weight for all samples associated with
    sequence_names
    """
    weights = collections.defaultdict(float)
    cursor = con.cursor()
    for sequence in sequence_names:
        sql = """SELECT samples.name AS sample_name, weight
        FROM sequences s
        INNER JOIN sequences_samples ss USING (sequence_id)
        INNER JOIN samples USING (sample_id)
        WHERE s.name = ?"""
        logging.debug(sql.replace('?', '{}').format(sequence))
        cursor.execute(sql, [sequence])
        res = cursor.fetchone()
        if not res:
            continue
        sample, weight = res
        weights[sample] += weight
    return dict(weights)


def sequences_hitting_cluster(con, cluster_name):
    """
    """
    sql = """SELECT DISTINCT sequences.name
        FROM sequences
        INNER JOIN best_hits USING (sequence_id)
        INNER JOIN ref_seqs USING(ref_id)
        WHERE cluster_name = ?
        ORDER BY sequences.name"""
    cursor = con.cursor()
    logging.debug(sql.replace('?', '{}').format(cluster_name))
    cursor.execute(sql, [cluster_name])
    return [name for name, in cursor]


def esl_sfetch_seqs(sequence_file, sequence_names, **kwargs):
    """
    """
    with tempfile.NamedTemporaryFile(prefix='esl', suffix='.fasta') as tf:
        esl_sfetch(sequence_file, sequence_names, tf, **kwargs)
        tf.seek(0)
        return list(SeqIO.parse(tf, 'fasta'))


def get_total_weight_per_sample(con):
    """
    """
    sql = """SELECT name, SUM(weight) AS weight
    FROM sequences_samples
      INNER JOIN samples USING (sample_id)
    GROUP BY name"""
    cursor = con.cursor()
    logging.debug(sql)
    cursor.execute(sql)
    return dict(cursor)


def choose_references(
        deenurp_db,
        refs_per_cluster=5,
        threads=DEFAULT_THREADS,
        min_cluster_prop=MIN_CLUSTER_PROP,
        include_clusters=None,
        exclude_clusters=None,
        include_sequences=None,
        exclude_sequences=None):
    """
    Choose reference sequences from a search, choosing refs_per_cluster
    reference sequences for each nonoverlapping cluster.

    min_cluster_prop - Minimum proportion of total mass in a cluster to
                       require before including references
    """
<<<<<<< HEAD
    whitelist = whitelist or set()
    blacklist = blacklist or set()
=======
>>>>>>> e70085f1
    params = search.load_params(deenurp_db)
    fasta_file = params['fasta_file']
    ref_fasta = params['ref_fasta']
    sample_total_weights = get_total_weight_per_sample(deenurp_db)
    cluster_members = fetch_cluster_members(
        params['ref_meta'], params['group_field'])

    # Iterate over clusters
    cursor = deenurp_db.cursor()

    # Select all clusters above cutoff
    sql = """
SELECT ref_seqs.cluster_name,
       sample_id,
       SUM(sequences_samples.weight) AS total_weight
FROM ref_seqs
    INNER JOIN best_hits USING (ref_id)
    INNER JOIN sequences USING (sequence_id)
    INNER JOIN sequences_samples USING (sequence_id)
GROUP BY ref_seqs.cluster_name, sample_id
HAVING SUM(sequences_samples.weight) > ?
ORDER BY ref_seqs.cluster_name ASC, SUM(sequences_samples.weight) DESC
"""
    logging.debug(sql.replace('?', '{}').format(min_cluster_prop))
    cursor.execute(sql, [min_cluster_prop])
<<<<<<< HEAD

    grouped = itertools.groupby(cursor, operator.itemgetter(0))
=======
>>>>>>> e70085f1

    if exclude_clusters:
        clusters = (c for c in cursor if c[0] not in exclude_clusters)
    else:
        clusters = cursor

    grouped = itertools.groupby(clusters, operator.itemgetter(0))

    selected_clusters = set()
    futs = set()
    with futures.ThreadPoolExecutor(threads) as executor:
        for cluster_name, values in grouped:
            cluster_seq_names = sequences_hitting_cluster(
                deenurp_db, cluster_name)
            sample_weights = get_sample_weights(deenurp_db, cluster_seq_names)

            norm_sw = dict()
            for k, v in sample_weights.items():
                norm_sw[k] = v / sample_total_weights[k]

            max_sample, max_weight = max(
                norm_sw.items(), key=operator.itemgetter(1))

            logging.info(
                'Cluster %s: Max hit by %s: %.3f%%, %d hits',
                cluster_name,
                max_sample,
                max_weight * 100,
                len(cluster_seq_names))

            cluster_refs = esl_sfetch_seqs(
                ref_fasta, cluster_members[cluster_name])

            # cluster_hit_seqs returns unicode: convert to string.
            query_seqs = esl_sfetch_seqs(
                fasta_file,
                (str(i) for i in cluster_seq_names),
                use_temp=True)

            if max_weight < min_cluster_prop:
                msg = 'ID: {} max_weight {} < min_mass {}, skipping'
                msg = msg.format(cluster_name, max_weight, min_cluster_prop)
                logging.info(msg)
                continue

            selected_clusters.add(cluster_name)
            futs.add(executor.submit(
                select_sequences_for_cluster, cluster_refs, query_seqs,
                cluster_name=cluster_name,
                norm_sw=norm_sw,
                cluster_weight=sum(v[-1] for v in values),
                max_sample=max_sample,
                max_weight=max_weight,
                keep_leaves=refs_per_cluster))

        # Whitelist
        if include_clusters:
            for cluster in include_clusters:
                if cluster in selected_clusters:
                    msg = 'Sequences for whitelist cluster {} already selected'
                    logging.info(msg.format(cluster))
                    continue
                else:
                    cluster_refs = esl_sfetch_seqs(
                        ref_fasta, cluster_members[cluster])
                    futs.add(
                        executor.submit(
                            select_sequences_for_whitelist_cluster,
                            cluster_refs,
                            cluster,
                            keep_leaves=refs_per_cluster))

        while futs:
            try:
                done, pending = futures.wait(futs, 1, futures.FIRST_COMPLETED)
                futs = set(pending)
                for f in done:
                    if f.exception():
                        raise f.exception()

                    if exclude_sequences:
                        result = (r for r in f.result()
                                  if r.id not in exclude_sequences)
                    else:
                        result = f.result()

                    for ref in result:
                        yield ref
            except futures.TimeoutError:
                pass  # Keep waiting
            except:
                logging.exception("Caught error in child thread - exiting")
                executor.shutdown(False)
                raise<|MERGE_RESOLUTION|>--- conflicted
+++ resolved
@@ -238,11 +238,6 @@
     min_cluster_prop - Minimum proportion of total mass in a cluster to
                        require before including references
     """
-<<<<<<< HEAD
-    whitelist = whitelist or set()
-    blacklist = blacklist or set()
-=======
->>>>>>> e70085f1
     params = search.load_params(deenurp_db)
     fasta_file = params['fasta_file']
     ref_fasta = params['ref_fasta']
@@ -268,11 +263,6 @@
 """
     logging.debug(sql.replace('?', '{}').format(min_cluster_prop))
     cursor.execute(sql, [min_cluster_prop])
-<<<<<<< HEAD
-
-    grouped = itertools.groupby(cursor, operator.itemgetter(0))
-=======
->>>>>>> e70085f1
 
     if exclude_clusters:
         clusters = (c for c in cursor if c[0] not in exclude_clusters)
