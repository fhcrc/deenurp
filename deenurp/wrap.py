--- conflicted
+++ resolved
@@ -1,10 +1,6 @@
 """
 Wrappers and context managers around external programs.
 """
-<<<<<<< HEAD
-=======
-
->>>>>>> f159e9e7
 import contextlib
 import csv
 import functools
