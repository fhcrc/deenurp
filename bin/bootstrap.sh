#!/bin/bash

# Usage: [PYTHON=path/to/python] [DEENURP=path/to/deenurp] bootstrap.sh [virtualenv-name]
#
# Create a virtualenv, and install requirements to it.
#
# specify a python interpreter using
# `PYTHON=path/to/python bootstrap.sh`
# specify path to the deenurp source directory using
# `DEENURP=path/to/deenurp bootstrap.sh`

# Will attempt to install python packages from wheels if $PIP_FIND_LINKS is defined
# and pip --use-wheel is specified
# Will attempt to create wheels if $PIP_WHEEL_DIR is defined
# see https://pip.pypa.io/en/latest/user_guide.html#environment-variables

set -e

srcdir(){
    tar -tf $1 | head -1
}

if [[ -z $1 ]]; then
    venv=$(basename $(pwd))-env
else
    venv=$1
fi

if [[ -z $PYTHON ]]; then
    PYTHON=$(which python)
fi

# Defines the default source directory for deenurp as the parent of
# the directory containing this file.
if [[ -z $DEENURP ]]; then
    DEENURP=$(cd $(dirname $BASH_SOURCE) && cd .. && pwd)
fi

mkdir -p src

VENV_VERSION=1.11.6
PPLACER_BINARY_VERSION=1.1
PPLACER_BUILD=1.1.alpha16
INFERNAL_VERSION=1.1
UCLUST_VERSION=1.2.22
RAXML_VERSION=8.0.5
MUSCLE_VERSION=3.8.31
VSEARCH_VERSION=1.1.3

check_version(){
    # usage: check_version module version-string
    "$PYTHON" <<EOF 2> /dev/null
import $1
from distutils.version import LooseVersion
assert LooseVersion($1.__version__) >= LooseVersion("$2")
EOF
}

# create virtualenv if necessary, downloading source if available
# version is not up to date.
VENV_URL="https://pypi.python.org/packages/source/v/virtualenv"
if [[ ! -f "${venv:?}/bin/activate" ]]; then
    # if the system virtualenv is up to date, use it
    if check_version virtualenv $VENV_VERSION; then
	echo "using $(which virtualenv) (version $(virtualenv --version))"
    	virtualenv "$venv"
    else
	echo "downloading virtualenv version $VENV_VERSION"
	if [[ ! -f src/virtualenv-${VENV_VERSION}/virtualenv.py ]]; then
	    mkdir -p src
	    (cd src && \
		wget -N ${VENV_URL}/virtualenv-${VENV_VERSION}.tar.gz && \
		tar -xf virtualenv-${VENV_VERSION}.tar.gz)
	fi
	"$PYTHON" src/virtualenv-${VENV_VERSION}/virtualenv.py "$venv"
    fi
else
    echo "virtualenv $venv already exists"
fi

source $venv/bin/activate

# full path; set by activate
venv=$VIRTUAL_ENV

# install pplacer and accompanying python scripts
PPLACER_TGZ=pplacer-v${PPLACER_BINARY_VERSION}-Linux.tar.gz

pplacer_is_installed(){
    $venv/bin/pplacer --version 2> /dev/null | grep -q "$PPLACER_BUILD"
}

if pplacer_is_installed; then
    echo -n "pplacer is already installed: "
    $venv/bin/pplacer --version
else
    mkdir -p src && \
	(cd src && \
	wget -N http://matsen.fhcrc.org/pplacer/builds/$PPLACER_TGZ && \
	tar -xf $PPLACER_TGZ && \
	cp $(srcdir $PPLACER_TGZ)/{pplacer,guppy,rppr} $venv/bin && \
	pip install -U $(srcdir $PPLACER_TGZ)/scripts)
    # confirm that we have installed the requested build
    if ! pplacer_is_installed; then
	echo -n "Error: you requested pplacer build $PPLACER_BUILD "
	echo "but $($venv/bin/pplacer --version) was installed."
	echo "Try removing src/$PPLACER_TGZ first."
	exit 1
    fi
fi

# install infernal and easel binaries
INFERNAL=infernal-${INFERNAL_VERSION}-linux-intel-gcc
venv_abspath=$(readlink -f $venv)

if [ ! -f $venv/bin/cmalign ]; then
    (cd src && \
	wget -N http://selab.janelia.org/software/infernal/${INFERNAL}.tar.gz && \
	for binary in cmalign cmconvert esl-alimerge esl-sfetch; do
	    tar xvf ${INFERNAL}.tar.gz --no-anchored binaries/$binary
	done && \
	    cp ${INFERNAL}/binaries/* $venv/bin && \
	    rm -r ${INFERNAL}
    )
else
    echo "cmalign is already installed: $(cmalign -h | sed -n 2p)"
fi

# install uclust
if [ ! -f $venv/bin/uclust ]; then
    (cd $venv/bin && \
	wget -N http://drive5.com/uclust/uclustq${UCLUST_VERSION}_i86linux64 && \
	chmod +x uclustq${UCLUST_VERSION}_i86linux64 && \
	ln -f uclustq${UCLUST_VERSION}_i86linux64 uclust)
else
    echo "$(uclust --version) is already installed"
fi

# install FastTree and FastTreeMP
if [ ! -f $venv/bin/FastTree ] | [ ! -f $venv/bin/FastTreeMP ]; then
    (cd $venv/bin && \
	wget -N http://www.microbesonline.org/fasttree/FastTree && \
	wget -N http://www.microbesonline.org/fasttree/FastTreeMP && \
	chmod +x FastTree*)
else
    echo "FastTree is already installed: $(FastTree -expert 2>&1 | head -1)"
fi

# install raxmlHPC-SSE3 and raxmlHPC-PTHREADS-SSE3
if [ ! -f $venv/bin/raxmlHPC-SSE3 ] | [ ! -f $venv/bin/raxmlHPC-PTHREADS-SSE3 ]; then
    (cd src && \
	wget -N https://github.com/stamatak/standard-RAxML/archive/v${RAXML_VERSION}.tar.gz && \
	tar -xf v${RAXML_VERSION}.tar.gz && \
	cd standard-RAxML-${RAXML_VERSION} && \
	rm -f *.o && make -f Makefile.SSE3.gcc && \
	rm -f *.o && make -f Makefile.SSE3.PTHREADS.gcc && \
	mv raxmlHPC-SSE3 raxmlHPC-PTHREADS-SSE3 $venv/bin
    )
else
    echo "raxml is already installed: $(raxmlHPC-SSE3 | grep RAxML)"
fi

# install VSEARCH
vsearch_is_installed(){
    $venv/bin/vsearch --version | grep -q "$VSEARCH_VERSION"
}

if vsearch_is_installed; then
    echo -n "vsearch is already installed: "
    $venv/bin/vsearch --version
else
    (cd src && \
	    wget -N https://github.com/torognes/vsearch/releases/download/v${VSEARCH_VERSION}/vsearch-${VSEARCH_VERSION}-linux-x86_64 && \
	    mv vsearch-${VSEARCH_VERSION}-linux-x86_64 $venv/bin && \
	    chmod +x $venv/bin/vsearch-${VSEARCH_VERSION}-linux-x86_64 && \
	    ln -f $venv/bin/vsearch-${VSEARCH_VERSION}-linux-x86_64 $venv/bin/vsearch)
fi

# install MUSCLE
muscle_is_installed(){
    $venv/bin/muscle -version | grep -q "$MUSCLE_VERSION"
}

if muscle_is_installed; then
    echo -n "muscle is already installed: "
    $venv/bin/muscle -version
else
    (cd src && \
	    wget -N http://www.drive5.com/muscle/downloads${MUSCLE_VERSION}/muscle${MUSCLE_VERSION}_src.tar.gz && \
	    tar -xf muscle${MUSCLE_VERSION}_src.tar.gz && \
	    cd muscle${MUSCLE_VERSION}/src && \
	    ./mk && cp muscle $venv/bin)
fi

# install wheels library
if [ -n "$PIP_WHEEL_DIR" ]; then 
  pip install wheel
  pip wheel wheel
fi

# install python requirements; note that `pip install -r
# requirements.txt` fails due to install-time dependencies.
while read line; do
<<<<<<< HEAD
  if [[ -n "$PIP_WHEEL_DIR" ]]; then
    pip wheel "$line"
  fi
  pip install "$line" # --use-wheel implied if PIP_FIND_LINKS is defined
=======
  pip install --use-wheel "$line"
>>>>>>> 484a48da
done < "$DEENURP/requirements.txt"

pip install -e "$DEENURP"

# correct any more shebang lines
virtualenv --relocatable $venv<|MERGE_RESOLUTION|>--- conflicted
+++ resolved
@@ -201,14 +201,7 @@
 # install python requirements; note that `pip install -r
 # requirements.txt` fails due to install-time dependencies.
 while read line; do
-<<<<<<< HEAD
-  if [[ -n "$PIP_WHEEL_DIR" ]]; then
-    pip wheel "$line"
-  fi
-  pip install "$line" # --use-wheel implied if PIP_FIND_LINKS is defined
-=======
-  pip install --use-wheel "$line"
->>>>>>> 484a48da
+  pip install "$line"
 done < "$DEENURP/requirements.txt"
 
 pip install -e "$DEENURP"
